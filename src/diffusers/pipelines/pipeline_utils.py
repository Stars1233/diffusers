# coding=utf-8
# Copyright 2023 The HuggingFace Inc. team.
# Copyright (c) 2022, NVIDIA CORPORATION.  All rights reserved.
#
# Licensed under the Apache License, Version 2.0 (the "License");
# you may not use this file except in compliance with the License.
# You may obtain a copy of the License at
#
#     http://www.apache.org/licenses/LICENSE-2.0
#
# Unless required by applicable law or agreed to in writing, software
# distributed under the License is distributed on an "AS IS" BASIS,
# WITHOUT WARRANTIES OR CONDITIONS OF ANY KIND, either express or implied.
# See the License for the specific language governing permissions and
# limitations under the License.

import fnmatch
import importlib
import inspect
import os
import re
import sys
import warnings
from dataclasses import dataclass
from functools import partial
from pathlib import Path
from typing import Any, Callable, Dict, List, Optional, Union

import numpy as np
import PIL.Image
import torch
from huggingface_hub import ModelCard, create_repo, hf_hub_download, model_info, snapshot_download
from packaging import version
from requests.exceptions import HTTPError
from tqdm.auto import tqdm

import diffusers

from .. import __version__
from ..configuration_utils import ConfigMixin
from ..models.modeling_utils import _LOW_CPU_MEM_USAGE_DEFAULT
from ..schedulers.scheduling_utils import SCHEDULER_CONFIG_NAME
from ..utils import (
    CONFIG_NAME,
    DEPRECATED_REVISION_ARGS,
    DIFFUSERS_CACHE,
    HF_HUB_OFFLINE,
    SAFETENSORS_WEIGHTS_NAME,
    WEIGHTS_NAME,
    BaseOutput,
    deprecate,
    get_class_from_dynamic_module,
    is_accelerate_available,
    is_accelerate_version,
    is_torch_version,
    is_transformers_available,
    logging,
    numpy_to_pil,
)
<<<<<<< HEAD
from ..workflow_utils import WORKFLOW_NAME
=======
from ..utils.torch_utils import is_compiled_module
>>>>>>> 2bfa55f4


if is_transformers_available():
    import transformers
    from transformers import PreTrainedModel
    from transformers.utils import FLAX_WEIGHTS_NAME as TRANSFORMERS_FLAX_WEIGHTS_NAME
    from transformers.utils import SAFE_WEIGHTS_NAME as TRANSFORMERS_SAFE_WEIGHTS_NAME
    from transformers.utils import WEIGHTS_NAME as TRANSFORMERS_WEIGHTS_NAME

from ..utils import FLAX_WEIGHTS_NAME, ONNX_EXTERNAL_WEIGHTS_NAME, ONNX_WEIGHTS_NAME, PushToHubMixin


if is_accelerate_available():
    import accelerate


INDEX_FILE = "diffusion_pytorch_model.bin"
CUSTOM_PIPELINE_FILE_NAME = "pipeline.py"
DUMMY_MODULES_FOLDER = "diffusers.utils"
TRANSFORMERS_DUMMY_MODULES_FOLDER = "transformers.utils"
CONNECTED_PIPES_KEYS = ["prior"]


logger = logging.get_logger(__name__)


LOADABLE_CLASSES = {
    "diffusers": {
        "ModelMixin": ["save_pretrained", "from_pretrained"],
        "SchedulerMixin": ["save_pretrained", "from_pretrained"],
        "DiffusionPipeline": ["save_pretrained", "from_pretrained"],
        "OnnxRuntimeModel": ["save_pretrained", "from_pretrained"],
    },
    "transformers": {
        "PreTrainedTokenizer": ["save_pretrained", "from_pretrained"],
        "PreTrainedTokenizerFast": ["save_pretrained", "from_pretrained"],
        "PreTrainedModel": ["save_pretrained", "from_pretrained"],
        "FeatureExtractionMixin": ["save_pretrained", "from_pretrained"],
        "ProcessorMixin": ["save_pretrained", "from_pretrained"],
        "ImageProcessingMixin": ["save_pretrained", "from_pretrained"],
    },
    "onnxruntime.training": {
        "ORTModule": ["save_pretrained", "from_pretrained"],
    },
}

ALL_IMPORTABLE_CLASSES = {}
for library in LOADABLE_CLASSES:
    ALL_IMPORTABLE_CLASSES.update(LOADABLE_CLASSES[library])


@dataclass
class ImagePipelineOutput(BaseOutput):
    """
    Output class for image pipelines.

    Args:
        images (`List[PIL.Image.Image]` or `np.ndarray`)
            List of denoised PIL images of length `batch_size` or NumPy array of shape `(batch_size, height, width,
            num_channels)`.
    """

    images: Union[List[PIL.Image.Image], np.ndarray]


@dataclass
class AudioPipelineOutput(BaseOutput):
    """
    Output class for audio pipelines.

    Args:
        audios (`np.ndarray`)
            List of denoised audio samples of a NumPy array of shape `(batch_size, num_channels, sample_rate)`.
    """

    audios: np.ndarray


def is_safetensors_compatible(filenames, variant=None, passed_components=None) -> bool:
    """
    Checking for safetensors compatibility:
    - By default, all models are saved with the default pytorch serialization, so we use the list of default pytorch
      files to know which safetensors files are needed.
    - The model is safetensors compatible only if there is a matching safetensors file for every default pytorch file.

    Converting default pytorch serialized filenames to safetensors serialized filenames:
    - For models from the diffusers library, just replace the ".bin" extension with ".safetensors"
    - For models from the transformers library, the filename changes from "pytorch_model" to "model", and the ".bin"
      extension is replaced with ".safetensors"
    """
    pt_filenames = []

    sf_filenames = set()

    passed_components = passed_components or []

    for filename in filenames:
        _, extension = os.path.splitext(filename)

        if len(filename.split("/")) == 2 and filename.split("/")[0] in passed_components:
            continue

        if extension == ".bin":
            pt_filenames.append(filename)
        elif extension == ".safetensors":
            sf_filenames.add(filename)

    for filename in pt_filenames:
        #  filename = 'foo/bar/baz.bam' -> path = 'foo/bar', filename = 'baz', extention = '.bam'
        path, filename = os.path.split(filename)
        filename, extension = os.path.splitext(filename)

        if filename.startswith("pytorch_model"):
            filename = filename.replace("pytorch_model", "model")
        else:
            filename = filename

        expected_sf_filename = os.path.join(path, filename)
        expected_sf_filename = f"{expected_sf_filename}.safetensors"

        if expected_sf_filename not in sf_filenames:
            logger.warning(f"{expected_sf_filename} not found")
            return False

    return True


def variant_compatible_siblings(filenames, variant=None) -> Union[List[os.PathLike], str]:
    weight_names = [
        WEIGHTS_NAME,
        SAFETENSORS_WEIGHTS_NAME,
        FLAX_WEIGHTS_NAME,
        ONNX_WEIGHTS_NAME,
        ONNX_EXTERNAL_WEIGHTS_NAME,
    ]

    if is_transformers_available():
        weight_names += [TRANSFORMERS_WEIGHTS_NAME, TRANSFORMERS_SAFE_WEIGHTS_NAME, TRANSFORMERS_FLAX_WEIGHTS_NAME]

    # model_pytorch, diffusion_model_pytorch, ...
    weight_prefixes = [w.split(".")[0] for w in weight_names]
    # .bin, .safetensors, ...
    weight_suffixs = [w.split(".")[-1] for w in weight_names]
    # -00001-of-00002
    transformers_index_format = r"\d{5}-of-\d{5}"

    if variant is not None:
        # `diffusion_pytorch_model.fp16.bin` as well as `model.fp16-00001-of-00002.safetensors`
        variant_file_re = re.compile(
            rf"({'|'.join(weight_prefixes)})\.({variant}|{variant}-{transformers_index_format})\.({'|'.join(weight_suffixs)})$"
        )
        # `text_encoder/pytorch_model.bin.index.fp16.json`
        variant_index_re = re.compile(
            rf"({'|'.join(weight_prefixes)})\.({'|'.join(weight_suffixs)})\.index\.{variant}\.json$"
        )

    # `diffusion_pytorch_model.bin` as well as `model-00001-of-00002.safetensors`
    non_variant_file_re = re.compile(
        rf"({'|'.join(weight_prefixes)})(-{transformers_index_format})?\.({'|'.join(weight_suffixs)})$"
    )
    # `text_encoder/pytorch_model.bin.index.json`
    non_variant_index_re = re.compile(rf"({'|'.join(weight_prefixes)})\.({'|'.join(weight_suffixs)})\.index\.json")

    if variant is not None:
        variant_weights = {f for f in filenames if variant_file_re.match(f.split("/")[-1]) is not None}
        variant_indexes = {f for f in filenames if variant_index_re.match(f.split("/")[-1]) is not None}
        variant_filenames = variant_weights | variant_indexes
    else:
        variant_filenames = set()

    non_variant_weights = {f for f in filenames if non_variant_file_re.match(f.split("/")[-1]) is not None}
    non_variant_indexes = {f for f in filenames if non_variant_index_re.match(f.split("/")[-1]) is not None}
    non_variant_filenames = non_variant_weights | non_variant_indexes

    # all variant filenames will be used by default
    usable_filenames = set(variant_filenames)

    def convert_to_variant(filename):
        if "index" in filename:
            variant_filename = filename.replace("index", f"index.{variant}")
        elif re.compile(f"^(.*?){transformers_index_format}").match(filename) is not None:
            variant_filename = f"{filename.split('-')[0]}.{variant}-{'-'.join(filename.split('-')[1:])}"
        else:
            variant_filename = f"{filename.split('.')[0]}.{variant}.{filename.split('.')[1]}"
        return variant_filename

    for f in non_variant_filenames:
        variant_filename = convert_to_variant(f)
        if variant_filename not in usable_filenames:
            usable_filenames.add(f)

    return usable_filenames, variant_filenames


def warn_deprecated_model_variant(pretrained_model_name_or_path, use_auth_token, variant, revision, model_filenames):
    info = model_info(
        pretrained_model_name_or_path,
        use_auth_token=use_auth_token,
        revision=None,
    )
    filenames = {sibling.rfilename for sibling in info.siblings}
    comp_model_filenames, _ = variant_compatible_siblings(filenames, variant=revision)
    comp_model_filenames = [".".join(f.split(".")[:1] + f.split(".")[2:]) for f in comp_model_filenames]

    if set(comp_model_filenames) == set(model_filenames):
        warnings.warn(
            f"You are loading the variant {revision} from {pretrained_model_name_or_path} via `revision='{revision}'` even though you can load it via `variant=`{revision}`. Loading model variants via `revision='{revision}'` is deprecated and will be removed in diffusers v1. Please use `variant='{revision}'` instead.",
            FutureWarning,
        )
    else:
        warnings.warn(
            f"You are loading the variant {revision} from {pretrained_model_name_or_path} via `revision='{revision}'`. This behavior is deprecated and will be removed in diffusers v1. One should use `variant='{revision}'` instead. However, it appears that {pretrained_model_name_or_path} currently does not have the required variant filenames in the 'main' branch. \n The Diffusers team and community would be very grateful if you could open an issue: https://github.com/huggingface/diffusers/issues/new with the title '{pretrained_model_name_or_path} is missing {revision} files' so that the correct variant file can be added.",
            FutureWarning,
        )


def maybe_raise_or_warn(
    library_name, library, class_name, importable_classes, passed_class_obj, name, is_pipeline_module
):
    """Simple helper method to raise or warn in case incorrect module has been passed"""
    if not is_pipeline_module:
        library = importlib.import_module(library_name)
        class_obj = getattr(library, class_name)
        class_candidates = {c: getattr(library, c, None) for c in importable_classes.keys()}

        expected_class_obj = None
        for class_name, class_candidate in class_candidates.items():
            if class_candidate is not None and issubclass(class_obj, class_candidate):
                expected_class_obj = class_candidate

        # Dynamo wraps the original model in a private class.
        # I didn't find a public API to get the original class.
        sub_model = passed_class_obj[name]
        model_cls = sub_model.__class__
        if is_compiled_module(sub_model):
            model_cls = sub_model._orig_mod.__class__

        if not issubclass(model_cls, expected_class_obj):
            raise ValueError(
                f"{passed_class_obj[name]} is of type: {model_cls}, but should be" f" {expected_class_obj}"
            )
    else:
        logger.warning(
            f"You have passed a non-standard module {passed_class_obj[name]}. We cannot verify whether it"
            " has the correct type"
        )


def get_class_obj_and_candidates(library_name, class_name, importable_classes, pipelines, is_pipeline_module):
    """Simple helper method to retrieve class object of module as well as potential parent class objects"""
    if is_pipeline_module:
        pipeline_module = getattr(pipelines, library_name)

        class_obj = getattr(pipeline_module, class_name)
        class_candidates = {c: class_obj for c in importable_classes.keys()}
    else:
        # else we just import it from the library.
        library = importlib.import_module(library_name)

        class_obj = getattr(library, class_name)
        class_candidates = {c: getattr(library, c, None) for c in importable_classes.keys()}

    return class_obj, class_candidates


def _get_pipeline_class(
    class_obj, config, load_connected_pipeline=False, custom_pipeline=None, cache_dir=None, revision=None
):
    if custom_pipeline is not None:
        if custom_pipeline.endswith(".py"):
            path = Path(custom_pipeline)
            # decompose into folder & file
            file_name = path.name
            custom_pipeline = path.parent.absolute()
        else:
            file_name = CUSTOM_PIPELINE_FILE_NAME

        return get_class_from_dynamic_module(
            custom_pipeline, module_file=file_name, cache_dir=cache_dir, revision=revision
        )

    if class_obj != DiffusionPipeline:
        return class_obj

    diffusers_module = importlib.import_module(class_obj.__module__.split(".")[0])
    class_name = config["_class_name"]
    class_name = class_name[4:] if class_name.startswith("Flax") else class_name

    pipeline_cls = getattr(diffusers_module, class_name)

    if load_connected_pipeline:
        from .auto_pipeline import _get_connected_pipeline

        connected_pipeline_cls = _get_connected_pipeline(pipeline_cls)
        if connected_pipeline_cls is not None:
            logger.info(
                f"Loading connected pipeline {connected_pipeline_cls.__name__} instead of {pipeline_cls.__name__} as specified via `load_connected_pipeline=True`"
            )
        else:
            logger.info(f"{pipeline_cls.__name__} has no connected pipeline class. Loading {pipeline_cls.__name__}.")

        pipeline_cls = connected_pipeline_cls or pipeline_cls

    return pipeline_cls


def load_sub_model(
    library_name: str,
    class_name: str,
    importable_classes: List[Any],
    pipelines: Any,
    is_pipeline_module: bool,
    pipeline_class: Any,
    torch_dtype: torch.dtype,
    provider: Any,
    sess_options: Any,
    device_map: Optional[Union[Dict[str, torch.device], str]],
    max_memory: Optional[Dict[Union[int, str], Union[int, str]]],
    offload_folder: Optional[Union[str, os.PathLike]],
    offload_state_dict: bool,
    model_variants: Dict[str, str],
    name: str,
    from_flax: bool,
    variant: str,
    low_cpu_mem_usage: bool,
    cached_folder: Union[str, os.PathLike],
):
    """Helper method to load the module `name` from `library_name` and `class_name`"""
    # retrieve class candidates
    class_obj, class_candidates = get_class_obj_and_candidates(
        library_name, class_name, importable_classes, pipelines, is_pipeline_module
    )

    load_method_name = None
    # retrive load method name
    for class_name, class_candidate in class_candidates.items():
        if class_candidate is not None and issubclass(class_obj, class_candidate):
            load_method_name = importable_classes[class_name][1]

    # if load method name is None, then we have a dummy module -> raise Error
    if load_method_name is None:
        none_module = class_obj.__module__
        is_dummy_path = none_module.startswith(DUMMY_MODULES_FOLDER) or none_module.startswith(
            TRANSFORMERS_DUMMY_MODULES_FOLDER
        )
        if is_dummy_path and "dummy" in none_module:
            # call class_obj for nice error message of missing requirements
            class_obj()

        raise ValueError(
            f"The component {class_obj} of {pipeline_class} cannot be loaded as it does not seem to have"
            f" any of the loading methods defined in {ALL_IMPORTABLE_CLASSES}."
        )

    load_method = getattr(class_obj, load_method_name)

    # add kwargs to loading method
    loading_kwargs = {}
    if issubclass(class_obj, torch.nn.Module):
        loading_kwargs["torch_dtype"] = torch_dtype
    if issubclass(class_obj, diffusers.OnnxRuntimeModel):
        loading_kwargs["provider"] = provider
        loading_kwargs["sess_options"] = sess_options

    is_diffusers_model = issubclass(class_obj, diffusers.ModelMixin)

    if is_transformers_available():
        transformers_version = version.parse(version.parse(transformers.__version__).base_version)
    else:
        transformers_version = "N/A"

    is_transformers_model = (
        is_transformers_available()
        and issubclass(class_obj, PreTrainedModel)
        and transformers_version >= version.parse("4.20.0")
    )

    # When loading a transformers model, if the device_map is None, the weights will be initialized as opposed to diffusers.
    # To make default loading faster we set the `low_cpu_mem_usage=low_cpu_mem_usage` flag which is `True` by default.
    # This makes sure that the weights won't be initialized which significantly speeds up loading.
    if is_diffusers_model or is_transformers_model:
        loading_kwargs["device_map"] = device_map
        loading_kwargs["max_memory"] = max_memory
        loading_kwargs["offload_folder"] = offload_folder
        loading_kwargs["offload_state_dict"] = offload_state_dict
        loading_kwargs["variant"] = model_variants.pop(name, None)
        if from_flax:
            loading_kwargs["from_flax"] = True

        # the following can be deleted once the minimum required `transformers` version
        # is higher than 4.27
        if (
            is_transformers_model
            and loading_kwargs["variant"] is not None
            and transformers_version < version.parse("4.27.0")
        ):
            raise ImportError(
                f"When passing `variant='{variant}'`, please make sure to upgrade your `transformers` version to at least 4.27.0.dev0"
            )
        elif is_transformers_model and loading_kwargs["variant"] is None:
            loading_kwargs.pop("variant")

        # if `from_flax` and model is transformer model, can currently not load with `low_cpu_mem_usage`
        if not (from_flax and is_transformers_model):
            loading_kwargs["low_cpu_mem_usage"] = low_cpu_mem_usage
        else:
            loading_kwargs["low_cpu_mem_usage"] = False

    # check if the module is in a subdirectory
    if os.path.isdir(os.path.join(cached_folder, name)):
        loaded_sub_model = load_method(os.path.join(cached_folder, name), **loading_kwargs)
    else:
        # else load from the root directory
        loaded_sub_model = load_method(cached_folder, **loading_kwargs)

    return loaded_sub_model


class DiffusionPipeline(ConfigMixin, PushToHubMixin):
    r"""
    Base class for all pipelines.

    [`DiffusionPipeline`] stores all components (models, schedulers, and processors) for diffusion pipelines and
    provides methods for loading, downloading and saving models. It also includes methods to:

        - move all PyTorch modules to the device of your choice
        - enable/disable the progress bar for the denoising iteration

    Class attributes:

        - **config_name** (`str`) -- The configuration filename that stores the class and module names of all the
          diffusion pipeline's components.
        - **_optional_components** (`List[str]`) -- List of all optional components that don't have to be passed to the
          pipeline to function (should be overridden by subclasses).
    """
    config_name = "model_index.json"
    model_cpu_offload_seq = None
    _optional_components = []
    _exclude_from_cpu_offload = []
    _load_connected_pipes = False
    _is_onnx = False

    def register_modules(self, **kwargs):
        # import it here to avoid circular import
        from diffusers import pipelines

        for name, module in kwargs.items():
            # retrieve library
            if module is None:
                register_dict = {name: (None, None)}
            else:
                # register the config from the original module, not the dynamo compiled one
                if is_compiled_module(module):
                    not_compiled_module = module._orig_mod
                else:
                    not_compiled_module = module

                library = not_compiled_module.__module__.split(".")[0]

                # check if the module is a pipeline module
                module_path_items = not_compiled_module.__module__.split(".")
                pipeline_dir = module_path_items[-2] if len(module_path_items) > 2 else None

                path = not_compiled_module.__module__.split(".")
                is_pipeline_module = pipeline_dir in path and hasattr(pipelines, pipeline_dir)

                # if library is not in LOADABLE_CLASSES, then it is a custom module.
                # Or if it's a pipeline module, then the module is inside the pipeline
                # folder so we set the library to module name.
                if is_pipeline_module:
                    library = pipeline_dir
                elif library not in LOADABLE_CLASSES:
                    library = not_compiled_module.__module__

                # retrieve class_name
                class_name = not_compiled_module.__class__.__name__

                register_dict = {name: (library, class_name)}

            # save model index config
            self.register_to_config(**register_dict)

            # set models
            setattr(self, name, module)

    def __setattr__(self, name: str, value: Any):
        if name in self.__dict__ and hasattr(self.config, name):
            # We need to overwrite the config if name exists in config
            if isinstance(getattr(self.config, name), (tuple, list)):
                if value is not None and self.config[name][0] is not None:
                    class_library_tuple = (value.__module__.split(".")[0], value.__class__.__name__)
                else:
                    class_library_tuple = (None, None)

                self.register_to_config(**{name: class_library_tuple})
            else:
                self.register_to_config(**{name: value})

        super().__setattr__(name, value)

    def save_pretrained(
        self,
        save_directory: Union[str, os.PathLike],
        safe_serialization: bool = True,
        variant: Optional[str] = None,
        push_to_hub: bool = False,
        **kwargs,
    ):
        """
        Save all saveable variables of the pipeline to a directory. A pipeline variable can be saved and loaded if its
        class implements both a save and loading method. The pipeline is easily reloaded using the
        [`~DiffusionPipeline.from_pretrained`] class method.

        Arguments:
            save_directory (`str` or `os.PathLike`):
                Directory to save a pipeline to. Will be created if it doesn't exist.
            safe_serialization (`bool`, *optional*, defaults to `True`):
                Whether to save the model using `safetensors` or the traditional PyTorch way with `pickle`.
            variant (`str`, *optional*):
                If specified, weights are saved in the format `pytorch_model.<variant>.bin`.
            push_to_hub (`bool`, *optional*, defaults to `False`):
                Whether or not to push your model to the Hugging Face model hub after saving it. You can specify the
                repository you want to push to with `repo_id` (will default to the name of `save_directory` in your
                namespace).
            kwargs (`Dict[str, Any]`, *optional*):
                Additional keyword arguments passed along to the [`~utils.PushToHubMixin.push_to_hub`] method.
        """
        model_index_dict = dict(self.config)
        model_index_dict.pop("_class_name", None)
        model_index_dict.pop("_diffusers_version", None)
        model_index_dict.pop("_module", None)
        model_index_dict.pop("_name_or_path", None)

        if push_to_hub:
            commit_message = kwargs.pop("commit_message", None)
            private = kwargs.pop("private", False)
            create_pr = kwargs.pop("create_pr", False)
            token = kwargs.pop("token", None)
            repo_id = kwargs.pop("repo_id", save_directory.split(os.path.sep)[-1])
            repo_id = create_repo(repo_id, exist_ok=True, private=private, token=token).repo_id

        expected_modules, optional_kwargs = self._get_signature_keys(self)

        def is_saveable_module(name, value):
            if name not in expected_modules:
                return False
            if name in self._optional_components and value[0] is None:
                return False
            return True

        model_index_dict = {k: v for k, v in model_index_dict.items() if is_saveable_module(k, v)}
        for pipeline_component_name in model_index_dict.keys():
            sub_model = getattr(self, pipeline_component_name)
            model_cls = sub_model.__class__

            # Dynamo wraps the original model in a private class.
            # I didn't find a public API to get the original class.
            if is_compiled_module(sub_model):
                sub_model = sub_model._orig_mod
                model_cls = sub_model.__class__

            save_method_name = None
            # search for the model's base class in LOADABLE_CLASSES
            for library_name, library_classes in LOADABLE_CLASSES.items():
                if library_name in sys.modules:
                    library = importlib.import_module(library_name)
                else:
                    logger.info(
                        f"{library_name} is not installed. Cannot save {pipeline_component_name} as {library_classes} from {library_name}"
                    )

                for base_class, save_load_methods in library_classes.items():
                    class_candidate = getattr(library, base_class, None)
                    if class_candidate is not None and issubclass(model_cls, class_candidate):
                        # if we found a suitable base class in LOADABLE_CLASSES then grab its save method
                        save_method_name = save_load_methods[0]
                        break
                if save_method_name is not None:
                    break

            if save_method_name is None:
                logger.warn(f"self.{pipeline_component_name}={sub_model} of type {type(sub_model)} cannot be saved.")
                # make sure that unsaveable components are not tried to be loaded afterward
                self.register_to_config(**{pipeline_component_name: (None, None)})
                continue

            save_method = getattr(sub_model, save_method_name)

            # Call the save method with the argument safe_serialization only if it's supported
            save_method_signature = inspect.signature(save_method)
            save_method_accept_safe = "safe_serialization" in save_method_signature.parameters
            save_method_accept_variant = "variant" in save_method_signature.parameters

            save_kwargs = {}
            if save_method_accept_safe:
                save_kwargs["safe_serialization"] = safe_serialization
            if save_method_accept_variant:
                save_kwargs["variant"] = variant

            save_method(os.path.join(save_directory, pipeline_component_name), **save_kwargs)

        # finally save the config
        self.save_config(save_directory)

        if push_to_hub:
            self._upload_folder(
                save_directory,
                repo_id,
                token=token,
                commit_message=commit_message,
                create_pr=create_pr,
            )

    def to(self, *args, **kwargs):
        r"""
        Performs Pipeline dtype and/or device conversion. A torch.dtype and torch.device are inferred from the
        arguments of `self.to(*args, **kwargs).`

        <Tip>

            If the pipeline already has the correct torch.dtype and torch.device, then it is returned as is. Otherwise,
            the returned pipeline is a copy of self with the desired torch.dtype and torch.device.

        </Tip>


        Here are the ways to call `to`:

        - `to(dtype, silence_dtype_warnings=False) → DiffusionPipeline` to return a pipeline with the specified
          [`dtype`](https://pytorch.org/docs/stable/tensor_attributes.html#torch.dtype)
        - `to(device, silence_dtype_warnings=False) → DiffusionPipeline` to return a pipeline with the specified
          [`device`](https://pytorch.org/docs/stable/tensor_attributes.html#torch.device)
        - `to(device=None, dtype=None, silence_dtype_warnings=False) → DiffusionPipeline` to return a pipeline with the
          specified [`device`](https://pytorch.org/docs/stable/tensor_attributes.html#torch.device) and
          [`dtype`](https://pytorch.org/docs/stable/tensor_attributes.html#torch.dtype)

        Arguments:
            dtype (`torch.dtype`, *optional*):
                Returns a pipeline with the specified
                [`dtype`](https://pytorch.org/docs/stable/tensor_attributes.html#torch.dtype)
            device (`torch.Device`, *optional*):
                Returns a pipeline with the specified
                [`device`](https://pytorch.org/docs/stable/tensor_attributes.html#torch.device)
            silence_dtype_warnings (`str`, *optional*, defaults to `False`):
                Whether to omit warnings if the target `dtype` is not compatible with the target `device`.

        Returns:
            [`DiffusionPipeline`]: The pipeline converted to specified `dtype` and/or `dtype`.
        """

        torch_dtype = kwargs.pop("torch_dtype", None)
        if torch_dtype is not None:
            deprecate("torch_dtype", "0.25.0", "")
        torch_device = kwargs.pop("torch_device", None)
        if torch_device is not None:
            deprecate("torch_device", "0.25.0", "")

        dtype_kwarg = kwargs.pop("dtype", None)
        device_kwarg = kwargs.pop("device", None)
        silence_dtype_warnings = kwargs.pop("silence_dtype_warnings", False)

        if torch_dtype is not None and dtype_kwarg is not None:
            raise ValueError(
                "You have passed both `torch_dtype` and `dtype` as a keyword argument. Please make sure to only pass `dtype`."
            )

        dtype = torch_dtype or dtype_kwarg

        if torch_device is not None and device_kwarg is not None:
            raise ValueError(
                "You have passed both `torch_device` and `device` as a keyword argument. Please make sure to only pass `device`."
            )

        device = torch_device or device_kwarg

        dtype_arg = None
        device_arg = None
        if len(args) == 1:
            if isinstance(args[0], torch.dtype):
                dtype_arg = args[0]
            else:
                device_arg = torch.device(args[0]) if args[0] is not None else None
        elif len(args) == 2:
            if isinstance(args[0], torch.dtype):
                raise ValueError(
                    "When passing two arguments, make sure the first corresponds to `device` and the second to `dtype`."
                )
            device_arg = torch.device(args[0]) if args[0] is not None else None
            dtype_arg = args[1]
        elif len(args) > 2:
            raise ValueError("Please make sure to pass at most two arguments (`device` and `dtype`) `.to(...)`")

        if dtype is not None and dtype_arg is not None:
            raise ValueError(
                "You have passed `dtype` both as an argument and as a keyword argument. Please only pass one of the two."
            )

        dtype = dtype or dtype_arg

        if device is not None and device_arg is not None:
            raise ValueError(
                "You have passed `device` both as an argument and as a keyword argument. Please only pass one of the two."
            )

        device = device or device_arg

        # throw warning if pipeline is in "offloaded"-mode but user tries to manually set to GPU.
        def module_is_sequentially_offloaded(module):
            if not is_accelerate_available() or is_accelerate_version("<", "0.14.0"):
                return False

            return hasattr(module, "_hf_hook") and not isinstance(
                module._hf_hook, (accelerate.hooks.CpuOffload, accelerate.hooks.AlignDevicesHook)
            )

        def module_is_offloaded(module):
            if not is_accelerate_available() or is_accelerate_version("<", "0.17.0.dev0"):
                return False

            return hasattr(module, "_hf_hook") and isinstance(module._hf_hook, accelerate.hooks.CpuOffload)

        # .to("cuda") would raise an error if the pipeline is sequentially offloaded, so we raise our own to make it clearer
        pipeline_is_sequentially_offloaded = any(
            module_is_sequentially_offloaded(module) for _, module in self.components.items()
        )
        if pipeline_is_sequentially_offloaded and device and torch.device(device).type == "cuda":
            raise ValueError(
                "It seems like you have activated sequential model offloading by calling `enable_sequential_cpu_offload`, but are now attempting to move the pipeline to GPU. This is not compatible with offloading. Please, move your pipeline `.to('cpu')` or consider removing the move altogether if you use sequential offloading."
            )

        # Display a warning in this case (the operation succeeds but the benefits are lost)
        pipeline_is_offloaded = any(module_is_offloaded(module) for _, module in self.components.items())
        if pipeline_is_offloaded and device and torch.device(device).type == "cuda":
            logger.warning(
                f"It seems like you have activated model offloading by calling `enable_model_cpu_offload`, but are now manually moving the pipeline to GPU. It is strongly recommended against doing so as memory gains from offloading are likely to be lost. Offloading automatically takes care of moving the individual components {', '.join(self.components.keys())} to GPU when needed. To make sure offloading works as expected, you should consider moving the pipeline back to CPU: `pipeline.to('cpu')` or removing the move altogether if you use offloading."
            )

        module_names, _ = self._get_signature_keys(self)
        modules = [getattr(self, n, None) for n in module_names]
        modules = [m for m in modules if isinstance(m, torch.nn.Module)]

        is_offloaded = pipeline_is_offloaded or pipeline_is_sequentially_offloaded
        for module in modules:
            is_loaded_in_8bit = hasattr(module, "is_loaded_in_8bit") and module.is_loaded_in_8bit

            if is_loaded_in_8bit and dtype is not None:
                logger.warning(
                    f"The module '{module.__class__.__name__}' has been loaded in 8bit and conversion to {torch_dtype} is not yet supported. Module is still in 8bit precision."
                )

            if is_loaded_in_8bit and device is not None:
                logger.warning(
                    f"The module '{module.__class__.__name__}' has been loaded in 8bit and moving it to {torch_dtype} via `.to()` is not yet supported. Module is still on {module.device}."
                )
            else:
                module.to(device, dtype)

            if (
                module.dtype == torch.float16
                and str(device) in ["cpu"]
                and not silence_dtype_warnings
                and not is_offloaded
            ):
                logger.warning(
                    "Pipelines loaded with `dtype=torch.float16` cannot run with `cpu` device. It"
                    " is not recommended to move them to `cpu` as running them will fail. Please make"
                    " sure to use an accelerator to run the pipeline in inference, due to the lack of"
                    " support for`float16` operations on this device in PyTorch. Please, remove the"
                    " `torch_dtype=torch.float16` argument, or use another device for inference."
                )
        return self

    @property
    def device(self) -> torch.device:
        r"""
        Returns:
            `torch.device`: The torch device on which the pipeline is located.
        """
        module_names, _ = self._get_signature_keys(self)
        modules = [getattr(self, n, None) for n in module_names]
        modules = [m for m in modules if isinstance(m, torch.nn.Module)]

        for module in modules:
            return module.device

        return torch.device("cpu")

    @property
    def dtype(self) -> torch.dtype:
        r"""
        Returns:
            `torch.dtype`: The torch dtype on which the pipeline is located.
        """
        module_names, _ = self._get_signature_keys(self)
        modules = [getattr(self, n, None) for n in module_names]
        modules = [m for m in modules if isinstance(m, torch.nn.Module)]

        for module in modules:
            return module.dtype

        return torch.float32

    @classmethod
    def from_pretrained(cls, pretrained_model_name_or_path: Optional[Union[str, os.PathLike]], **kwargs):
        r"""
        Instantiate a PyTorch diffusion pipeline from pretrained pipeline weights.

        The pipeline is set in evaluation mode (`model.eval()`) by default.

        If you get the error message below, you need to finetune the weights for your downstream task:

        ```
        Some weights of UNet2DConditionModel were not initialized from the model checkpoint at runwayml/stable-diffusion-v1-5 and are newly initialized because the shapes did not match:
        - conv_in.weight: found shape torch.Size([320, 4, 3, 3]) in the checkpoint and torch.Size([320, 9, 3, 3]) in the model instantiated
        You should probably TRAIN this model on a down-stream task to be able to use it for predictions and inference.
        ```

        Parameters:
            pretrained_model_name_or_path (`str` or `os.PathLike`, *optional*):
                Can be either:

                    - A string, the *repo id* (for example `CompVis/ldm-text2im-large-256`) of a pretrained pipeline
                      hosted on the Hub.
                    - A path to a *directory* (for example `./my_pipeline_directory/`) containing pipeline weights
                      saved using
                    [`~DiffusionPipeline.save_pretrained`].
            torch_dtype (`str` or `torch.dtype`, *optional*):
                Override the default `torch.dtype` and load the model with another dtype. If "auto" is passed, the
                dtype is automatically derived from the model's weights.
            custom_pipeline (`str`, *optional*):

                <Tip warning={true}>

                🧪 This is an experimental feature and may change in the future.

                </Tip>

                Can be either:

                    - A string, the *repo id* (for example `hf-internal-testing/diffusers-dummy-pipeline`) of a custom
                      pipeline hosted on the Hub. The repository must contain a file called pipeline.py that defines
                      the custom pipeline.
                    - A string, the *file name* of a community pipeline hosted on GitHub under
                      [Community](https://github.com/huggingface/diffusers/tree/main/examples/community). Valid file
                      names must match the file name and not the pipeline script (`clip_guided_stable_diffusion`
                      instead of `clip_guided_stable_diffusion.py`). Community pipelines are always loaded from the
                      current main branch of GitHub.
                    - A path to a directory (`./my_pipeline_directory/`) containing a custom pipeline. The directory
                      must contain a file called `pipeline.py` that defines the custom pipeline.

                For more information on how to load and create custom pipelines, please have a look at [Loading and
                Adding Custom
                Pipelines](https://huggingface.co/docs/diffusers/using-diffusers/custom_pipeline_overview)
            force_download (`bool`, *optional*, defaults to `False`):
                Whether or not to force the (re-)download of the model weights and configuration files, overriding the
                cached versions if they exist.
            cache_dir (`Union[str, os.PathLike]`, *optional*):
                Path to a directory where a downloaded pretrained model configuration is cached if the standard cache
                is not used.
            resume_download (`bool`, *optional*, defaults to `False`):
                Whether or not to resume downloading the model weights and configuration files. If set to `False`, any
                incompletely downloaded files are deleted.
            proxies (`Dict[str, str]`, *optional*):
                A dictionary of proxy servers to use by protocol or endpoint, for example, `{'http': 'foo.bar:3128',
                'http://hostname': 'foo.bar:4012'}`. The proxies are used on each request.
            output_loading_info(`bool`, *optional*, defaults to `False`):
                Whether or not to also return a dictionary containing missing keys, unexpected keys and error messages.
            local_files_only (`bool`, *optional*, defaults to `False`):
                Whether to only load local model weights and configuration files or not. If set to `True`, the model
                won't be downloaded from the Hub.
            use_auth_token (`str` or *bool*, *optional*):
                The token to use as HTTP bearer authorization for remote files. If `True`, the token generated from
                `diffusers-cli login` (stored in `~/.huggingface`) is used.
            revision (`str`, *optional*, defaults to `"main"`):
                The specific model version to use. It can be a branch name, a tag name, a commit id, or any identifier
                allowed by Git.
            custom_revision (`str`, *optional*, defaults to `"main"`):
                The specific model version to use. It can be a branch name, a tag name, or a commit id similar to
                `revision` when loading a custom pipeline from the Hub. It can be a 🤗 Diffusers version when loading a
                custom pipeline from GitHub, otherwise it defaults to `"main"` when loading from the Hub.
            mirror (`str`, *optional*):
                Mirror source to resolve accessibility issues if you’re downloading a model in China. We do not
                guarantee the timeliness or safety of the source, and you should refer to the mirror site for more
                information.
            device_map (`str` or `Dict[str, Union[int, str, torch.device]]`, *optional*):
                A map that specifies where each submodule should go. It doesn’t need to be defined for each
                parameter/buffer name; once a given module name is inside, every submodule of it will be sent to the
                same device.

                Set `device_map="auto"` to have 🤗 Accelerate automatically compute the most optimized `device_map`. For
                more information about each option see [designing a device
                map](https://hf.co/docs/accelerate/main/en/usage_guides/big_modeling#designing-a-device-map).
            max_memory (`Dict`, *optional*):
                A dictionary device identifier for the maximum memory. Will default to the maximum memory available for
                each GPU and the available CPU RAM if unset.
            offload_folder (`str` or `os.PathLike`, *optional*):
                The path to offload weights if device_map contains the value `"disk"`.
            offload_state_dict (`bool`, *optional*):
                If `True`, temporarily offloads the CPU state dict to the hard drive to avoid running out of CPU RAM if
                the weight of the CPU state dict + the biggest shard of the checkpoint does not fit. Defaults to `True`
                when there is some disk offload.
            low_cpu_mem_usage (`bool`, *optional*, defaults to `True` if torch version >= 1.9.0 else `False`):
                Speed up model loading only loading the pretrained weights and not initializing the weights. This also
                tries to not use more than 1x model size in CPU memory (including peak memory) while loading the model.
                Only supported for PyTorch >= 1.9.0. If you are using an older version of PyTorch, setting this
                argument to `True` will raise an error.
            use_safetensors (`bool`, *optional*, defaults to `None`):
                If set to `None`, the safetensors weights are downloaded if they're available **and** if the
                safetensors library is installed. If set to `True`, the model is forcibly loaded from safetensors
                weights. If set to `False`, safetensors weights are not loaded.
            use_onnx (`bool`, *optional*, defaults to `None`):
                If set to `True`, ONNX weights will always be downloaded if present. If set to `False`, ONNX weights
                will never be downloaded. By default `use_onnx` defaults to the `_is_onnx` class attribute which is
                `False` for non-ONNX pipelines and `True` for ONNX pipelines. ONNX weights include both files ending
                with `.onnx` and `.pb`.
            kwargs (remaining dictionary of keyword arguments, *optional*):
                Can be used to overwrite load and saveable variables (the pipeline components of the specific pipeline
                class). The overwritten components are passed directly to the pipelines `__init__` method. See example
                below for more information.
            variant (`str`, *optional*):
                Load weights from a specified variant filename such as `"fp16"` or `"ema"`. This is ignored when
                loading `from_flax`.

        <Tip>

        To use private or [gated](https://huggingface.co/docs/hub/models-gated#gated-models) models, log-in with
        `huggingface-cli login`.

        </Tip>

        Examples:

        ```py
        >>> from diffusers import DiffusionPipeline

        >>> # Download pipeline from huggingface.co and cache.
        >>> pipeline = DiffusionPipeline.from_pretrained("CompVis/ldm-text2im-large-256")

        >>> # Download pipeline that requires an authorization token
        >>> # For more information on access tokens, please refer to this section
        >>> # of the documentation](https://huggingface.co/docs/hub/security-tokens)
        >>> pipeline = DiffusionPipeline.from_pretrained("runwayml/stable-diffusion-v1-5")

        >>> # Use a different scheduler
        >>> from diffusers import LMSDiscreteScheduler

        >>> scheduler = LMSDiscreteScheduler.from_config(pipeline.scheduler.config)
        >>> pipeline.scheduler = scheduler
        ```
        """
        cache_dir = kwargs.pop("cache_dir", DIFFUSERS_CACHE)
        resume_download = kwargs.pop("resume_download", False)
        force_download = kwargs.pop("force_download", False)
        proxies = kwargs.pop("proxies", None)
        local_files_only = kwargs.pop("local_files_only", HF_HUB_OFFLINE)
        use_auth_token = kwargs.pop("use_auth_token", None)
        revision = kwargs.pop("revision", None)
        from_flax = kwargs.pop("from_flax", False)
        torch_dtype = kwargs.pop("torch_dtype", None)
        custom_pipeline = kwargs.pop("custom_pipeline", None)
        custom_revision = kwargs.pop("custom_revision", None)
        provider = kwargs.pop("provider", None)
        sess_options = kwargs.pop("sess_options", None)
        device_map = kwargs.pop("device_map", None)
        max_memory = kwargs.pop("max_memory", None)
        offload_folder = kwargs.pop("offload_folder", None)
        offload_state_dict = kwargs.pop("offload_state_dict", False)
        low_cpu_mem_usage = kwargs.pop("low_cpu_mem_usage", _LOW_CPU_MEM_USAGE_DEFAULT)
        variant = kwargs.pop("variant", None)
        use_safetensors = kwargs.pop("use_safetensors", None)
        use_onnx = kwargs.pop("use_onnx", None)
        load_connected_pipeline = kwargs.pop("load_connected_pipeline", False)

        # 1. Download the checkpoints and configs
        # use snapshot download here to get it working from from_pretrained
        if not os.path.isdir(pretrained_model_name_or_path):
            if pretrained_model_name_or_path.count("/") > 1:
                raise ValueError(
                    f'The provided pretrained_model_name_or_path "{pretrained_model_name_or_path}"'
                    " is neither a valid local path nor a valid repo id. Please check the parameter."
                )
            cached_folder = cls.download(
                pretrained_model_name_or_path,
                cache_dir=cache_dir,
                resume_download=resume_download,
                force_download=force_download,
                proxies=proxies,
                local_files_only=local_files_only,
                use_auth_token=use_auth_token,
                revision=revision,
                from_flax=from_flax,
                use_safetensors=use_safetensors,
                use_onnx=use_onnx,
                custom_pipeline=custom_pipeline,
                custom_revision=custom_revision,
                variant=variant,
                load_connected_pipeline=load_connected_pipeline,
                **kwargs,
            )
        else:
            cached_folder = pretrained_model_name_or_path

        config_dict = cls.load_config(cached_folder)

        # pop out "_ignore_files" as it is only needed for download
        config_dict.pop("_ignore_files", None)

        # 2. Define which model components should load variants
        # We retrieve the information by matching whether variant
        # model checkpoints exist in the subfolders
        model_variants = {}
        if variant is not None:
            for folder in os.listdir(cached_folder):
                folder_path = os.path.join(cached_folder, folder)
                is_folder = os.path.isdir(folder_path) and folder in config_dict
                variant_exists = is_folder and any(
                    p.split(".")[1].startswith(variant) for p in os.listdir(folder_path)
                )
                if variant_exists:
                    model_variants[folder] = variant

        # 3. Load the pipeline class, if using custom module then load it from the hub
        # if we load from explicit class, let's use it
        pipeline_class = _get_pipeline_class(
            cls,
            config_dict,
            load_connected_pipeline=load_connected_pipeline,
            custom_pipeline=custom_pipeline,
            cache_dir=cache_dir,
            revision=custom_revision,
        )

        # DEPRECATED: To be removed in 1.0.0
        if pipeline_class.__name__ == "StableDiffusionInpaintPipeline" and version.parse(
            version.parse(config_dict["_diffusers_version"]).base_version
        ) <= version.parse("0.5.1"):
            from diffusers import StableDiffusionInpaintPipeline, StableDiffusionInpaintPipelineLegacy

            pipeline_class = StableDiffusionInpaintPipelineLegacy

            deprecation_message = (
                "You are using a legacy checkpoint for inpainting with Stable Diffusion, therefore we are loading the"
                f" {StableDiffusionInpaintPipelineLegacy} class instead of {StableDiffusionInpaintPipeline}. For"
                " better inpainting results, we strongly suggest using Stable Diffusion's official inpainting"
                " checkpoint: https://huggingface.co/runwayml/stable-diffusion-inpainting instead or adapting your"
                f" checkpoint {pretrained_model_name_or_path} to the format of"
                " https://huggingface.co/runwayml/stable-diffusion-inpainting. Note that we do not actively maintain"
                " the {StableDiffusionInpaintPipelineLegacy} class and will likely remove it in version 1.0.0."
            )
            deprecate("StableDiffusionInpaintPipelineLegacy", "1.0.0", deprecation_message, standard_warn=False)

        # 4. Define expected modules given pipeline signature
        # and define non-None initialized modules (=`init_kwargs`)

        # some modules can be passed directly to the init
        # in this case they are already instantiated in `kwargs`
        # extract them here
        expected_modules, optional_kwargs = cls._get_signature_keys(pipeline_class)
        passed_class_obj = {k: kwargs.pop(k) for k in expected_modules if k in kwargs}
        passed_pipe_kwargs = {k: kwargs.pop(k) for k in optional_kwargs if k in kwargs}

        init_dict, unused_kwargs, _ = pipeline_class.extract_init_dict(config_dict, **kwargs)

        # define init kwargs and make sure that optional component modules are filtered out
        init_kwargs = {
            k: init_dict.pop(k)
            for k in optional_kwargs
            if k in init_dict and k not in pipeline_class._optional_components
        }
        init_kwargs = {**init_kwargs, **passed_pipe_kwargs}

        # remove `null` components
        def load_module(name, value):
            if value[0] is None:
                return False
            if name in passed_class_obj and passed_class_obj[name] is None:
                return False
            return True

        init_dict = {k: v for k, v in init_dict.items() if load_module(k, v)}

        # Special case: safety_checker must be loaded separately when using `from_flax`
        if from_flax and "safety_checker" in init_dict and "safety_checker" not in passed_class_obj:
            raise NotImplementedError(
                "The safety checker cannot be automatically loaded when loading weights `from_flax`."
                " Please, pass `safety_checker=None` to `from_pretrained`, and load the safety checker"
                " separately if you need it."
            )

        # 5. Throw nice warnings / errors for fast accelerate loading
        if len(unused_kwargs) > 0:
            logger.warning(
                f"Keyword arguments {unused_kwargs} are not expected by {pipeline_class.__name__} and will be ignored."
            )

        if low_cpu_mem_usage and not is_accelerate_available():
            low_cpu_mem_usage = False
            logger.warning(
                "Cannot initialize model with low cpu memory usage because `accelerate` was not found in the"
                " environment. Defaulting to `low_cpu_mem_usage=False`. It is strongly recommended to install"
                " `accelerate` for faster and less memory-intense model loading. You can do so with: \n```\npip"
                " install accelerate\n```\n."
            )

        if device_map is not None and not is_torch_version(">=", "1.9.0"):
            raise NotImplementedError(
                "Loading and dispatching requires torch >= 1.9.0. Please either update your PyTorch version or set"
                " `device_map=None`."
            )

        if low_cpu_mem_usage is True and not is_torch_version(">=", "1.9.0"):
            raise NotImplementedError(
                "Low memory initialization requires torch >= 1.9.0. Please either update your PyTorch version or set"
                " `low_cpu_mem_usage=False`."
            )

        if low_cpu_mem_usage is False and device_map is not None:
            raise ValueError(
                f"You cannot set `low_cpu_mem_usage` to False while using device_map={device_map} for loading and"
                " dispatching. Please make sure to set `low_cpu_mem_usage=True`."
            )

        # import it here to avoid circular import
        from diffusers import pipelines

        # 6. Load each module in the pipeline
        for name, (library_name, class_name) in logging.tqdm(init_dict.items(), desc="Loading pipeline components..."):
            # 6.1 - now that JAX/Flax is an official framework of the library, we might load from Flax names
            class_name = class_name[4:] if class_name.startswith("Flax") else class_name

            # 6.2 Define all importable classes
            is_pipeline_module = hasattr(pipelines, library_name)
            importable_classes = ALL_IMPORTABLE_CLASSES
            loaded_sub_model = None

            # 6.3 Use passed sub model or load class_name from library_name
            if name in passed_class_obj:
                # if the model is in a pipeline module, then we load it from the pipeline
                # check that passed_class_obj has correct parent class
                maybe_raise_or_warn(
                    library_name, library, class_name, importable_classes, passed_class_obj, name, is_pipeline_module
                )

                loaded_sub_model = passed_class_obj[name]
            else:
                # load sub model
                loaded_sub_model = load_sub_model(
                    library_name=library_name,
                    class_name=class_name,
                    importable_classes=importable_classes,
                    pipelines=pipelines,
                    is_pipeline_module=is_pipeline_module,
                    pipeline_class=pipeline_class,
                    torch_dtype=torch_dtype,
                    provider=provider,
                    sess_options=sess_options,
                    device_map=device_map,
                    max_memory=max_memory,
                    offload_folder=offload_folder,
                    offload_state_dict=offload_state_dict,
                    model_variants=model_variants,
                    name=name,
                    from_flax=from_flax,
                    variant=variant,
                    low_cpu_mem_usage=low_cpu_mem_usage,
                    cached_folder=cached_folder,
                )
                logger.info(
                    f"Loaded {name} as {class_name} from `{name}` subfolder of {pretrained_model_name_or_path}."
                )

            init_kwargs[name] = loaded_sub_model  # UNet(...), # DiffusionSchedule(...)

        if pipeline_class._load_connected_pipes and os.path.isfile(os.path.join(cached_folder, "README.md")):
            modelcard = ModelCard.load(os.path.join(cached_folder, "README.md"))
            connected_pipes = {prefix: getattr(modelcard.data, prefix, [None])[0] for prefix in CONNECTED_PIPES_KEYS}
            load_kwargs = {
                "cache_dir": cache_dir,
                "resume_download": resume_download,
                "force_download": force_download,
                "proxies": proxies,
                "local_files_only": local_files_only,
                "use_auth_token": use_auth_token,
                "revision": revision,
                "torch_dtype": torch_dtype,
                "custom_pipeline": custom_pipeline,
                "custom_revision": custom_revision,
                "provider": provider,
                "sess_options": sess_options,
                "device_map": device_map,
                "max_memory": max_memory,
                "offload_folder": offload_folder,
                "offload_state_dict": offload_state_dict,
                "low_cpu_mem_usage": low_cpu_mem_usage,
                "variant": variant,
                "use_safetensors": use_safetensors,
            }

            def get_connected_passed_kwargs(prefix):
                connected_passed_class_obj = {
                    k.replace(f"{prefix}_", ""): w for k, w in passed_class_obj.items() if k.split("_")[0] == prefix
                }
                connected_passed_pipe_kwargs = {
                    k.replace(f"{prefix}_", ""): w for k, w in passed_pipe_kwargs.items() if k.split("_")[0] == prefix
                }

                connected_passed_kwargs = {**connected_passed_class_obj, **connected_passed_pipe_kwargs}
                return connected_passed_kwargs

            connected_pipes = {
                prefix: DiffusionPipeline.from_pretrained(
                    repo_id, **load_kwargs.copy(), **get_connected_passed_kwargs(prefix)
                )
                for prefix, repo_id in connected_pipes.items()
                if repo_id is not None
            }

            for prefix, connected_pipe in connected_pipes.items():
                # add connected pipes to `init_kwargs` with <prefix>_<component_name>, e.g. "prior_text_encoder"
                init_kwargs.update(
                    {"_".join([prefix, name]): component for name, component in connected_pipe.components.items()}
                )

        # 7. Potentially add passed objects if expected
        missing_modules = set(expected_modules) - set(init_kwargs.keys())
        passed_modules = list(passed_class_obj.keys())
        optional_modules = pipeline_class._optional_components
        if len(missing_modules) > 0 and missing_modules <= set(passed_modules + optional_modules):
            for module in missing_modules:
                init_kwargs[module] = passed_class_obj.get(module, None)
        elif len(missing_modules) > 0:
            passed_modules = set(list(init_kwargs.keys()) + list(passed_class_obj.keys())) - optional_kwargs
            raise ValueError(
                f"Pipeline {pipeline_class} expected {expected_modules}, but only {passed_modules} were passed."
            )

        # 8. Instantiate the pipeline
        model = pipeline_class(**init_kwargs)

        # 9. Save where the model was instantiated from
        model.register_to_config(_name_or_path=pretrained_model_name_or_path)
        return model

    @property
    def name_or_path(self) -> str:
        return getattr(self.config, "_name_or_path", None)

    @property
    def _execution_device(self):
        r"""
        Returns the device on which the pipeline's models will be executed. After calling
        [`~DiffusionPipeline.enable_sequential_cpu_offload`] the execution device can only be inferred from
        Accelerate's module hooks.
        """
        for name, model in self.components.items():
            if not isinstance(model, torch.nn.Module) or name in self._exclude_from_cpu_offload:
                continue

            if not hasattr(model, "_hf_hook"):
                return self.device
            for module in model.modules():
                if (
                    hasattr(module, "_hf_hook")
                    and hasattr(module._hf_hook, "execution_device")
                    and module._hf_hook.execution_device is not None
                ):
                    return torch.device(module._hf_hook.execution_device)
        return self.device

    def enable_model_cpu_offload(self, gpu_id: Optional[int] = None, device: Union[torch.device, str] = "cuda"):
        r"""
        Offloads all models to CPU using accelerate, reducing memory usage with a low impact on performance. Compared
        to `enable_sequential_cpu_offload`, this method moves one whole model at a time to the GPU when its `forward`
        method is called, and the model remains in GPU until the next model runs. Memory savings are lower than with
        `enable_sequential_cpu_offload`, but performance is much better due to the iterative execution of the `unet`.

        Arguments:
            gpu_id (`int`, *optional*):
                The ID of the accelerator that shall be used in inference. If not specified, it will default to 0.
            device (`torch.Device` or `str`, *optional*, defaults to "cuda"):
                The PyTorch device type of the accelerator that shall be used in inference. If not specified, it will
                default to "cuda".
        """
        if self.model_cpu_offload_seq is None:
            raise ValueError(
                "Model CPU offload cannot be enabled because no `model_cpu_offload_seq` class attribute is set."
            )

        if is_accelerate_available() and is_accelerate_version(">=", "0.17.0.dev0"):
            from accelerate import cpu_offload_with_hook
        else:
            raise ImportError("`enable_model_cpu_offload` requires `accelerate v0.17.0` or higher.")

        torch_device = torch.device(device)
        device_index = torch_device.index

        if gpu_id is not None and device_index is not None:
            raise ValueError(
                f"You have passed both `gpu_id`={gpu_id} and an index as part of the passed device `device`={device}"
                f"Cannot pass both. Please make sure to either not define `gpu_id` or not pass the index as part of the device: `device`={torch_device.type}"
            )

        # _offload_gpu_id should be set to passed gpu_id (or id in passed `device`) or default to previously set id or default to 0
        self._offload_gpu_id = gpu_id or torch_device.index or getattr(self, "_offload_gpu_id", 0)

        device_type = torch_device.type
        device = torch.device(f"{device_type}:{self._offload_gpu_id}")

        if self.device.type != "cpu":
            self.to("cpu", silence_dtype_warnings=True)
            device_mod = getattr(torch, self.device.type, None)
            if hasattr(device_mod, "empty_cache") and device_mod.is_available():
                device_mod.empty_cache()  # otherwise we don't see the memory savings (but they probably exist)

        all_model_components = {k: v for k, v in self.components.items() if isinstance(v, torch.nn.Module)}

        self._all_hooks = []
        hook = None
        for model_str in self.model_cpu_offload_seq.split("->"):
            model = all_model_components.pop(model_str, None)
            if not isinstance(model, torch.nn.Module):
                continue

            _, hook = cpu_offload_with_hook(model, device, prev_module_hook=hook)
            self._all_hooks.append(hook)

        # CPU offload models that are not in the seq chain unless they are explicitly excluded
        # these models will stay on CPU until maybe_free_model_hooks is called
        # some models cannot be in the seq chain because they are iteratively called, such as controlnet
        for name, model in all_model_components.items():
            if not isinstance(model, torch.nn.Module):
                continue

            if name in self._exclude_from_cpu_offload:
                model.to(device)
            else:
                _, hook = cpu_offload_with_hook(model, device)
                self._all_hooks.append(hook)

    def maybe_free_model_hooks(self):
        r"""
        Function that offloads all components, removes all model hooks that were added when using
        `enable_model_cpu_offload` and then applies them again. In case the model has not been offloaded this function
        is a no-op. Make sure to add this function to the end of the `__call__` function of your pipeline so that it
        functions correctly when applying enable_model_cpu_offload.
        """
        if not hasattr(self, "_all_hooks") or len(self._all_hooks) == 0:
            # `enable_model_cpu_offload` has not be called, so silently do nothing
            return

        for hook in self._all_hooks:
            # offload model and remove hook from model
            hook.offload()
            hook.remove()

        # make sure the model is in the same state as before calling it
        self.enable_model_cpu_offload()

    def enable_sequential_cpu_offload(self, gpu_id: Optional[int] = None, device: Union[torch.device, str] = "cuda"):
        r"""
        Offloads all models to CPU using 🤗 Accelerate, significantly reducing memory usage. When called, the state
        dicts of all `torch.nn.Module` components (except those in `self._exclude_from_cpu_offload`) are saved to CPU
        and then moved to `torch.device('meta')` and loaded to GPU only when their specific submodule has its `forward`
        method called. Offloading happens on a submodule basis. Memory savings are higher than with
        `enable_model_cpu_offload`, but performance is lower.

        Arguments:
            gpu_id (`int`, *optional*):
                The ID of the accelerator that shall be used in inference. If not specified, it will default to 0.
            device (`torch.Device` or `str`, *optional*, defaults to "cuda"):
                The PyTorch device type of the accelerator that shall be used in inference. If not specified, it will
                default to "cuda".
        """
        if is_accelerate_available() and is_accelerate_version(">=", "0.14.0"):
            from accelerate import cpu_offload
        else:
            raise ImportError("`enable_sequential_cpu_offload` requires `accelerate v0.14.0` or higher")

        torch_device = torch.device(device)
        device_index = torch_device.index

        if gpu_id is not None and device_index is not None:
            raise ValueError(
                f"You have passed both `gpu_id`={gpu_id} and an index as part of the passed device `device`={device}"
                f"Cannot pass both. Please make sure to either not define `gpu_id` or not pass the index as part of the device: `device`={torch_device.type}"
            )

        # _offload_gpu_id should be set to passed gpu_id (or id in passed `device`) or default to previously set id or default to 0
        self._offload_gpu_id = gpu_id or torch_device.index or getattr(self, "_offload_gpu_id", 0)

        device_type = torch_device.type
        device = torch.device(f"{device_type}:{self._offload_gpu_id}")

        if self.device.type != "cpu":
            self.to("cpu", silence_dtype_warnings=True)
            device_mod = getattr(torch, self.device.type, None)
            if hasattr(device_mod, "empty_cache") and device_mod.is_available():
                device_mod.empty_cache()  # otherwise we don't see the memory savings (but they probably exist)

        for name, model in self.components.items():
            if not isinstance(model, torch.nn.Module):
                continue

            if name in self._exclude_from_cpu_offload:
                model.to(device)
            else:
                # make sure to offload buffers if not all high level weights
                # are of type nn.Module
                offload_buffers = len(model._parameters) > 0
                cpu_offload(model, device, offload_buffers=offload_buffers)

    @classmethod
    def download(cls, pretrained_model_name, **kwargs) -> Union[str, os.PathLike]:
        r"""
        Download and cache a PyTorch diffusion pipeline from pretrained pipeline weights.

        Parameters:
            pretrained_model_name (`str` or `os.PathLike`, *optional*):
                A string, the *repository id* (for example `CompVis/ldm-text2im-large-256`) of a pretrained pipeline
                hosted on the Hub.
            custom_pipeline (`str`, *optional*):
                Can be either:

                    - A string, the *repository id* (for example `CompVis/ldm-text2im-large-256`) of a pretrained
                      pipeline hosted on the Hub. The repository must contain a file called `pipeline.py` that defines
                      the custom pipeline.

                    - A string, the *file name* of a community pipeline hosted on GitHub under
                      [Community](https://github.com/huggingface/diffusers/tree/main/examples/community). Valid file
                      names must match the file name and not the pipeline script (`clip_guided_stable_diffusion`
                      instead of `clip_guided_stable_diffusion.py`). Community pipelines are always loaded from the
                      current `main` branch of GitHub.

                    - A path to a *directory* (`./my_pipeline_directory/`) containing a custom pipeline. The directory
                      must contain a file called `pipeline.py` that defines the custom pipeline.

                <Tip warning={true}>

                🧪 This is an experimental feature and may change in the future.

                </Tip>

                For more information on how to load and create custom pipelines, take a look at [How to contribute a
                community pipeline](https://huggingface.co/docs/diffusers/main/en/using-diffusers/contribute_pipeline).

            force_download (`bool`, *optional*, defaults to `False`):
                Whether or not to force the (re-)download of the model weights and configuration files, overriding the
                cached versions if they exist.
            resume_download (`bool`, *optional*, defaults to `False`):
                Whether or not to resume downloading the model weights and configuration files. If set to `False`, any
                incompletely downloaded files are deleted.
            proxies (`Dict[str, str]`, *optional*):
                A dictionary of proxy servers to use by protocol or endpoint, for example, `{'http': 'foo.bar:3128',
                'http://hostname': 'foo.bar:4012'}`. The proxies are used on each request.
            output_loading_info(`bool`, *optional*, defaults to `False`):
                Whether or not to also return a dictionary containing missing keys, unexpected keys and error messages.
            local_files_only (`bool`, *optional*, defaults to `False`):
                Whether to only load local model weights and configuration files or not. If set to `True`, the model
                won't be downloaded from the Hub.
            use_auth_token (`str` or *bool*, *optional*):
                The token to use as HTTP bearer authorization for remote files. If `True`, the token generated from
                `diffusers-cli login` (stored in `~/.huggingface`) is used.
            revision (`str`, *optional*, defaults to `"main"`):
                The specific model version to use. It can be a branch name, a tag name, a commit id, or any identifier
                allowed by Git.
            custom_revision (`str`, *optional*, defaults to `"main"`):
                The specific model version to use. It can be a branch name, a tag name, or a commit id similar to
                `revision` when loading a custom pipeline from the Hub. It can be a 🤗 Diffusers version when loading a
                custom pipeline from GitHub, otherwise it defaults to `"main"` when loading from the Hub.
            mirror (`str`, *optional*):
                Mirror source to resolve accessibility issues if you're downloading a model in China. We do not
                guarantee the timeliness or safety of the source, and you should refer to the mirror site for more
                information.
            variant (`str`, *optional*):
                Load weights from a specified variant filename such as `"fp16"` or `"ema"`. This is ignored when
                loading `from_flax`.
            use_safetensors (`bool`, *optional*, defaults to `None`):
                If set to `None`, the safetensors weights are downloaded if they're available **and** if the
                safetensors library is installed. If set to `True`, the model is forcibly loaded from safetensors
                weights. If set to `False`, safetensors weights are not loaded.
            use_onnx (`bool`, *optional*, defaults to `False`):
                If set to `True`, ONNX weights will always be downloaded if present. If set to `False`, ONNX weights
                will never be downloaded. By default `use_onnx` defaults to the `_is_onnx` class attribute which is
                `False` for non-ONNX pipelines and `True` for ONNX pipelines. ONNX weights include both files ending
                with `.onnx` and `.pb`.

        Returns:
            `os.PathLike`:
                A path to the downloaded pipeline.

        <Tip>

        To use private or [gated models](https://huggingface.co/docs/hub/models-gated#gated-models), log-in with
        `huggingface-cli login`.

        </Tip>

        """
        cache_dir = kwargs.pop("cache_dir", DIFFUSERS_CACHE)
        resume_download = kwargs.pop("resume_download", False)
        force_download = kwargs.pop("force_download", False)
        proxies = kwargs.pop("proxies", None)
        local_files_only = kwargs.pop("local_files_only", HF_HUB_OFFLINE)
        use_auth_token = kwargs.pop("use_auth_token", None)
        revision = kwargs.pop("revision", None)
        from_flax = kwargs.pop("from_flax", False)
        custom_pipeline = kwargs.pop("custom_pipeline", None)
        custom_revision = kwargs.pop("custom_revision", None)
        variant = kwargs.pop("variant", None)
        use_safetensors = kwargs.pop("use_safetensors", None)
        use_onnx = kwargs.pop("use_onnx", None)
        load_connected_pipeline = kwargs.pop("load_connected_pipeline", False)

        allow_pickle = False
        if use_safetensors is None:
            use_safetensors = True
            allow_pickle = True

        allow_patterns = None
        ignore_patterns = None

        model_info_call_error: Optional[Exception] = None
        if not local_files_only:
            try:
                info = model_info(
                    pretrained_model_name,
                    use_auth_token=use_auth_token,
                    revision=revision,
                )
            except HTTPError as e:
                logger.warn(f"Couldn't connect to the Hub: {e}.\nWill try to load from local cache.")
                local_files_only = True
                model_info_call_error = e  # save error to reraise it if model is not cached locally

        if not local_files_only:
            config_file = hf_hub_download(
                pretrained_model_name,
                cls.config_name,
                cache_dir=cache_dir,
                revision=revision,
                proxies=proxies,
                force_download=force_download,
                resume_download=resume_download,
                use_auth_token=use_auth_token,
            )

            config_dict = cls._dict_from_json_file(config_file)

            ignore_filenames = config_dict.pop("_ignore_files", [])

            # retrieve all folder_names that contain relevant files
            folder_names = [k for k, v in config_dict.items() if isinstance(v, list)]

            filenames = {sibling.rfilename for sibling in info.siblings}
            model_filenames, variant_filenames = variant_compatible_siblings(filenames, variant=variant)

            if len(variant_filenames) == 0 and variant is not None:
                deprecation_message = (
                    f"You are trying to load the model files of the `variant={variant}`, but no such modeling files are available."
                    f"The default model files: {model_filenames} will be loaded instead. Make sure to not load from `variant={variant}`"
                    "if such variant modeling files are not available. Doing so will lead to an error in v0.24.0 as defaulting to non-variant"
                    "modeling files is deprecated."
                )
                deprecate("no variant default", "0.24.0", deprecation_message, standard_warn=False)

            # remove ignored filenames
            model_filenames = set(model_filenames) - set(ignore_filenames)
            variant_filenames = set(variant_filenames) - set(ignore_filenames)

            # if the whole pipeline is cached we don't have to ping the Hub
            if revision in DEPRECATED_REVISION_ARGS and version.parse(
                version.parse(__version__).base_version
            ) >= version.parse("0.22.0"):
                warn_deprecated_model_variant(
                    pretrained_model_name, use_auth_token, variant, revision, model_filenames
                )

            model_folder_names = {os.path.split(f)[0] for f in model_filenames if os.path.split(f)[0] in folder_names}

            # all filenames compatible with variant will be added
            allow_patterns = list(model_filenames)

            # allow all patterns from non-model folders
            # this enables downloading schedulers, tokenizers, ...
            allow_patterns += [f"{k}/*" for k in folder_names if k not in model_folder_names]
            # also allow downloading config.json files with the model
            allow_patterns += [os.path.join(k, "config.json") for k in model_folder_names]

            allow_patterns += [
                SCHEDULER_CONFIG_NAME,
                CONFIG_NAME,
                cls.config_name,
                CUSTOM_PIPELINE_FILE_NAME,
            ]

            # retrieve passed components that should not be downloaded
            pipeline_class = _get_pipeline_class(
                cls,
                config_dict,
                load_connected_pipeline=load_connected_pipeline,
                custom_pipeline=custom_pipeline,
                cache_dir=cache_dir,
                revision=custom_revision,
            )
            expected_components, _ = cls._get_signature_keys(pipeline_class)
            passed_components = [k for k in expected_components if k in kwargs]

            if (
                use_safetensors
                and not allow_pickle
                and not is_safetensors_compatible(
                    model_filenames, variant=variant, passed_components=passed_components
                )
            ):
                raise EnvironmentError(
                    f"Could not found the necessary `safetensors` weights in {model_filenames} (variant={variant})"
                )
            if from_flax:
                ignore_patterns = ["*.bin", "*.safetensors", "*.onnx", "*.pb"]
            elif use_safetensors and is_safetensors_compatible(
                model_filenames, variant=variant, passed_components=passed_components
            ):
                ignore_patterns = ["*.bin", "*.msgpack"]

                use_onnx = use_onnx if use_onnx is not None else pipeline_class._is_onnx
                if not use_onnx:
                    ignore_patterns += ["*.onnx", "*.pb"]

                safetensors_variant_filenames = {f for f in variant_filenames if f.endswith(".safetensors")}
                safetensors_model_filenames = {f for f in model_filenames if f.endswith(".safetensors")}
                if (
                    len(safetensors_variant_filenames) > 0
                    and safetensors_model_filenames != safetensors_variant_filenames
                ):
                    logger.warn(
                        f"\nA mixture of {variant} and non-{variant} filenames will be loaded.\nLoaded {variant} filenames:\n[{', '.join(safetensors_variant_filenames)}]\nLoaded non-{variant} filenames:\n[{', '.join(safetensors_model_filenames - safetensors_variant_filenames)}\nIf this behavior is not expected, please check your folder structure."
                    )
            else:
                ignore_patterns = ["*.safetensors", "*.msgpack"]

                use_onnx = use_onnx if use_onnx is not None else pipeline_class._is_onnx
                if not use_onnx:
                    ignore_patterns += ["*.onnx", "*.pb"]

                bin_variant_filenames = {f for f in variant_filenames if f.endswith(".bin")}
                bin_model_filenames = {f for f in model_filenames if f.endswith(".bin")}
                if len(bin_variant_filenames) > 0 and bin_model_filenames != bin_variant_filenames:
                    logger.warn(
                        f"\nA mixture of {variant} and non-{variant} filenames will be loaded.\nLoaded {variant} filenames:\n[{', '.join(bin_variant_filenames)}]\nLoaded non-{variant} filenames:\n[{', '.join(bin_model_filenames - bin_variant_filenames)}\nIf this behavior is not expected, please check your folder structure."
                    )

            # Don't download any objects that are passed
            allow_patterns = [
                p for p in allow_patterns if not (len(p.split("/")) == 2 and p.split("/")[0] in passed_components)
            ]

            if pipeline_class._load_connected_pipes:
                allow_patterns.append("README.md")

            # Don't download index files of forbidden patterns either
            ignore_patterns = ignore_patterns + [f"{i}.index.*json" for i in ignore_patterns]

            re_ignore_pattern = [re.compile(fnmatch.translate(p)) for p in ignore_patterns]
            re_allow_pattern = [re.compile(fnmatch.translate(p)) for p in allow_patterns]

            expected_files = [f for f in filenames if not any(p.match(f) for p in re_ignore_pattern)]
            expected_files = [f for f in expected_files if any(p.match(f) for p in re_allow_pattern)]

            snapshot_folder = Path(config_file).parent
            pipeline_is_cached = all((snapshot_folder / f).is_file() for f in expected_files)

            if pipeline_is_cached and not force_download:
                # if the pipeline is cached, we can directly return it
                # else call snapshot_download
                return snapshot_folder

        user_agent = {"pipeline_class": cls.__name__}
        if custom_pipeline is not None and not custom_pipeline.endswith(".py"):
            user_agent["custom_pipeline"] = custom_pipeline

        # download all allow_patterns - ignore_patterns
        try:
            cached_folder = snapshot_download(
                pretrained_model_name,
                cache_dir=cache_dir,
                resume_download=resume_download,
                proxies=proxies,
                local_files_only=local_files_only,
                use_auth_token=use_auth_token,
                revision=revision,
                allow_patterns=allow_patterns,
                ignore_patterns=ignore_patterns,
                user_agent=user_agent,
            )

            # retrieve pipeline class from local file
            cls_name = cls.load_config(os.path.join(cached_folder, "model_index.json")).get("_class_name", None)
            cls_name = cls_name[4:] if cls_name.startswith("Flax") else cls_name

            pipeline_class = getattr(diffusers, cls_name, None)

            if pipeline_class is not None and pipeline_class._load_connected_pipes:
                modelcard = ModelCard.load(os.path.join(cached_folder, "README.md"))
                connected_pipes = sum([getattr(modelcard.data, k, []) for k in CONNECTED_PIPES_KEYS], [])
                for connected_pipe_repo_id in connected_pipes:
                    download_kwargs = {
                        "cache_dir": cache_dir,
                        "resume_download": resume_download,
                        "force_download": force_download,
                        "proxies": proxies,
                        "local_files_only": local_files_only,
                        "use_auth_token": use_auth_token,
                        "variant": variant,
                        "use_safetensors": use_safetensors,
                    }
                    DiffusionPipeline.download(connected_pipe_repo_id, **download_kwargs)

            return cached_folder

        except FileNotFoundError:
            # Means we tried to load pipeline with `local_files_only=True` but the files have not been found in local cache.
            # This can happen in two cases:
            # 1. If the user passed `local_files_only=True`                    => we raise the error directly
            # 2. If we forced `local_files_only=True` when `model_info` failed => we raise the initial error
            if model_info_call_error is None:
                # 1. user passed `local_files_only=True`
                raise
            else:
                # 2. we forced `local_files_only=True` when `model_info` failed
                raise EnvironmentError(
                    f"Cannot load model {pretrained_model_name}: model is not cached locally and an error occured"
                    " while trying to fetch metadata from the Hub. Please check out the root cause in the stacktrace"
                    " above."
                ) from model_info_call_error

    @staticmethod
    def _get_signature_keys(obj):
        parameters = inspect.signature(obj.__init__).parameters
        required_parameters = {k: v for k, v in parameters.items() if v.default == inspect._empty}
        optional_parameters = set({k for k, v in parameters.items() if v.default != inspect._empty})
        expected_modules = set(required_parameters.keys()) - {"self"}
        return expected_modules, optional_parameters

    @property
    def components(self) -> Dict[str, Any]:
        r"""
        The `self.components` property can be useful to run different pipelines with the same weights and
        configurations without reallocating additional memory.

        Returns (`dict`):
            A dictionary containing all the modules needed to initialize the pipeline.

        Examples:

        ```py
        >>> from diffusers import (
        ...     StableDiffusionPipeline,
        ...     StableDiffusionImg2ImgPipeline,
        ...     StableDiffusionInpaintPipeline,
        ... )

        >>> text2img = StableDiffusionPipeline.from_pretrained("runwayml/stable-diffusion-v1-5")
        >>> img2img = StableDiffusionImg2ImgPipeline(**text2img.components)
        >>> inpaint = StableDiffusionInpaintPipeline(**text2img.components)
        ```
        """
        expected_modules, optional_parameters = self._get_signature_keys(self)
        components = {
            k: getattr(self, k) for k in self.config.keys() if not k.startswith("_") and k not in optional_parameters
        }

        if set(components.keys()) != expected_modules:
            raise ValueError(
                f"{self} has been incorrectly initialized or {self.__class__} is incorrectly implemented. Expected"
                f" {expected_modules} to be defined, but {components.keys()} are defined."
            )

        return components

    @staticmethod
    def numpy_to_pil(images):
        """
        Convert a NumPy image or a batch of images to a PIL image.
        """
        return numpy_to_pil(images)

    def progress_bar(self, iterable=None, total=None):
        if not hasattr(self, "_progress_bar_config"):
            self._progress_bar_config = {}
        elif not isinstance(self._progress_bar_config, dict):
            raise ValueError(
                f"`self._progress_bar_config` should be of type `dict`, but is {type(self._progress_bar_config)}."
            )

        if iterable is not None:
            return tqdm(iterable, **self._progress_bar_config)
        elif total is not None:
            return tqdm(total=total, **self._progress_bar_config)
        else:
            raise ValueError("Either `total` or `iterable` has to be defined.")

    def set_progress_bar_config(self, **kwargs):
        self._progress_bar_config = kwargs

    def enable_xformers_memory_efficient_attention(self, attention_op: Optional[Callable] = None):
        r"""
        Enable memory efficient attention from [xFormers](https://facebookresearch.github.io/xformers/). When this
        option is enabled, you should observe lower GPU memory usage and a potential speed up during inference. Speed
        up during training is not guaranteed.

        <Tip warning={true}>

        ⚠️ When memory efficient attention and sliced attention are both enabled, memory efficient attention takes
        precedent.

        </Tip>

        Parameters:
            attention_op (`Callable`, *optional*):
                Override the default `None` operator for use as `op` argument to the
                [`memory_efficient_attention()`](https://facebookresearch.github.io/xformers/components/ops.html#xformers.ops.memory_efficient_attention)
                function of xFormers.

        Examples:

        ```py
        >>> import torch
        >>> from diffusers import DiffusionPipeline
        >>> from xformers.ops import MemoryEfficientAttentionFlashAttentionOp

        >>> pipe = DiffusionPipeline.from_pretrained("stabilityai/stable-diffusion-2-1", torch_dtype=torch.float16)
        >>> pipe = pipe.to("cuda")
        >>> pipe.enable_xformers_memory_efficient_attention(attention_op=MemoryEfficientAttentionFlashAttentionOp)
        >>> # Workaround for not accepting attention shape using VAE for Flash Attention
        >>> pipe.vae.enable_xformers_memory_efficient_attention(attention_op=None)
        ```
        """
        self.set_use_memory_efficient_attention_xformers(True, attention_op)

    def disable_xformers_memory_efficient_attention(self):
        r"""
        Disable memory efficient attention from [xFormers](https://facebookresearch.github.io/xformers/).
        """
        self.set_use_memory_efficient_attention_xformers(False)

    def set_use_memory_efficient_attention_xformers(
        self, valid: bool, attention_op: Optional[Callable] = None
    ) -> None:
        # Recursively walk through all the children.
        # Any children which exposes the set_use_memory_efficient_attention_xformers method
        # gets the message
        def fn_recursive_set_mem_eff(module: torch.nn.Module):
            if hasattr(module, "set_use_memory_efficient_attention_xformers"):
                module.set_use_memory_efficient_attention_xformers(valid, attention_op)

            for child in module.children():
                fn_recursive_set_mem_eff(child)

        module_names, _ = self._get_signature_keys(self)
        modules = [getattr(self, n, None) for n in module_names]
        modules = [m for m in modules if isinstance(m, torch.nn.Module)]

        for module in modules:
            fn_recursive_set_mem_eff(module)

    def enable_attention_slicing(self, slice_size: Optional[Union[str, int]] = "auto"):
        r"""
        Enable sliced attention computation. When this option is enabled, the attention module splits the input tensor
        in slices to compute attention in several steps. For more than one attention head, the computation is performed
        sequentially over each head. This is useful to save some memory in exchange for a small speed decrease.

        <Tip warning={true}>

        ⚠️ Don't enable attention slicing if you're already using `scaled_dot_product_attention` (SDPA) from PyTorch
        2.0 or xFormers. These attention computations are already very memory efficient so you won't need to enable
        this function. If you enable attention slicing with SDPA or xFormers, it can lead to serious slow downs!

        </Tip>

        Args:
            slice_size (`str` or `int`, *optional*, defaults to `"auto"`):
                When `"auto"`, halves the input to the attention heads, so attention will be computed in two steps. If
                `"max"`, maximum amount of memory will be saved by running only one slice at a time. If a number is
                provided, uses as many slices as `attention_head_dim // slice_size`. In this case, `attention_head_dim`
                must be a multiple of `slice_size`.

        Examples:

        ```py
        >>> import torch
        >>> from diffusers import StableDiffusionPipeline

        >>> pipe = StableDiffusionPipeline.from_pretrained(
        ...     "runwayml/stable-diffusion-v1-5",
        ...     torch_dtype=torch.float16,
        ...     use_safetensors=True,
        ... )

        >>> prompt = "a photo of an astronaut riding a horse on mars"
        >>> pipe.enable_attention_slicing()
        >>> image = pipe(prompt).images[0]
        ```
        """
        self.set_attention_slice(slice_size)

    def disable_attention_slicing(self):
        r"""
        Disable sliced attention computation. If `enable_attention_slicing` was previously called, attention is
        computed in one step.
        """
        # set slice_size = `None` to disable `attention slicing`
        self.enable_attention_slicing(None)

    def set_attention_slice(self, slice_size: Optional[int]):
        module_names, _ = self._get_signature_keys(self)
        modules = [getattr(self, n, None) for n in module_names]
        modules = [m for m in modules if isinstance(m, torch.nn.Module) and hasattr(m, "set_attention_slice")]

        for module in modules:
            module.set_attention_slice(slice_size)

    def load_workflow(self, workflow_id_or_path, workflow_filename=None):
        workflow_filename = workflow_filename or WORKFLOW_NAME

        if os.path.isdir(workflow_id_or_path):
            workflow_filepath = os.path.join(workflow_id_or_path, workflow_filename)
        elif os.path.isfile(workflow_id_or_path):
            workflow_filepath = workflow_id_or_path
        else:
            workflow_filepath = hf_hub_download(repo_id=workflow_id_or_path, filename=workflow_filename)
        workflow = self._dict_from_json_file(workflow_filepath)

        pipeline_call_args = dict(workflow)["call"]
        seed = pipeline_call_args.pop("seed")
        if seed is not None:
            generator = torch.manual_seed(seed)
        else:
            generator = None

        pipeline_call_args.update({"generator": generator})
        self._update_call(**pipeline_call_args)

    def _update_call(self, **kwargs):
        self.__call__ = partial(self.__call__, **kwargs)<|MERGE_RESOLUTION|>--- conflicted
+++ resolved
@@ -57,11 +57,8 @@
     logging,
     numpy_to_pil,
 )
-<<<<<<< HEAD
+from ..utils.torch_utils import is_compiled_module
 from ..workflow_utils import WORKFLOW_NAME
-=======
-from ..utils.torch_utils import is_compiled_module
->>>>>>> 2bfa55f4
 
 
 if is_transformers_available():
