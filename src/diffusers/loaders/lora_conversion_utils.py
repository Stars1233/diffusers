--- conflicted
+++ resolved
@@ -665,28 +665,16 @@
     return new_state_dict
 
 
-<<<<<<< HEAD
 def _convert_non_diffusers_sd3_lora_to_diffusers(state_dict, prefix=None):
     new_state_dict = {}
 
     # in SD3 original implementation of AdaLayerNormContinuous, it split linear projection output into shift, scale;
     # while in diffusers it split into scale, shift. Here we swap the linear projection weights in order to be able to use diffusers implementation
-=======
-def _convert_bfl_flux_control_lora_to_diffusers(original_state_dict):
-    converted_state_dict = {}
-    original_state_dict_keys = list(original_state_dict.keys())
-    num_layers = 19
-    num_single_layers = 38
-    inner_dim = 3072
-    mlp_ratio = 4.0
-
->>>>>>> 43534a8d
     def swap_scale_shift(weight):
         shift, scale = weight.chunk(2, dim=0)
         new_weight = torch.cat([scale, shift], dim=0)
         return new_weight
 
-<<<<<<< HEAD
     def calculate_scales(key):
         lora_rank = state_dict[f"{key}.lora_down.weight"].shape[0]
         alpha = state_dict.pop(key + ".alpha")
@@ -920,7 +908,21 @@
     prefix = prefix or "transformer"
     new_state_dict = {f"{prefix}.{k}": v for k, v in new_state_dict.items()}
     return new_state_dict
-=======
+
+
+def _convert_bfl_flux_control_lora_to_diffusers(original_state_dict):
+    converted_state_dict = {}
+    original_state_dict_keys = list(original_state_dict.keys())
+    num_layers = 19
+    num_single_layers = 38
+    inner_dim = 3072
+    mlp_ratio = 4.0
+
+    def swap_scale_shift(weight):
+        shift, scale = weight.chunk(2, dim=0)
+        new_weight = torch.cat([scale, shift], dim=0)
+        return new_weight
+
     for lora_key in ["lora_A", "lora_B"]:
         ## time_text_embed.timestep_embedder <-  time_in
         converted_state_dict[
@@ -1211,5 +1213,4 @@
     for key in list(converted_state_dict.keys()):
         converted_state_dict[f"transformer.{key}"] = converted_state_dict.pop(key)
 
-    return converted_state_dict
->>>>>>> 43534a8d
+    return converted_state_dict